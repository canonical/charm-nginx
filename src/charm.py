--- conflicted
+++ resolved
@@ -3,18 +3,11 @@
 # See LICENSE file for licensing details.
 
 import grp
-<<<<<<< HEAD
-=======
-import hashlib
->>>>>>> 31c90ba2
 import logging
 import os
 import pwd
 import subprocess
-<<<<<<< HEAD
 import tempfile
-=======
->>>>>>> 31c90ba2
 from base64 import b64decode
 from os.path import islink
 
@@ -224,7 +217,6 @@
         self._reload_config()
 
     def _on_config_changed(self, _):
-<<<<<<< HEAD
         config = self.model.config
         for key in config:
             self._stored.config[key] = config[key]
@@ -242,49 +234,6 @@
         if config.get("ssl_ca"):
             ca_cert = config["ssl_ca"]
             _install_ca_cert(b64decode(ca_cert))
-=======
-        for key in self.model.config:
-            if key not in self._stored.config:
-                value = self.model.config[key]
-                self._stored.config[key] = value
-            if self.model.config[key] != self._stored.config[key]:
-                value = self.model.config[key]
-                logger.info("Setting {} to: {}".format(key, value))
-                self._stored.config[key] = value
-
-        # this should go into install hook
-        uid = pwd.getpwnam("root").pw_uid
-        gid = grp.getgrnam("root").gr_gid
-
-        path = "/etc/nginx/ssl"
-        if not os.path.exists(path):
-            os.makedirs(path, 0o755)
-            os.chown(path, uid, gid)
-            os.chmod(path, 0o755)
-
-        config = self._stored.config
-        self._stored.config["ssl_enabled"] = (
-            "ssl_cert" in config.keys()  # noqa: W503
-            and "ssl_key" in config.keys()  # noqa: W503
-            and "ssl_cert" in self._stored.config.keys()  # noqa: W503
-            and "ssl_key" in self._stored.config.keys()  # noqa: W503
-        )
-
-        # write ssl certificate if present
-        if "ssl_cert" in config.keys() and self._stored.config["ssl_cert"]:
-            cert_path = os.path.join("/etc/nginx/ssl", "server.crt")
-            cert = b64decode(self._stored.config["ssl_cert"])
-            write_file(cert_path, cert, "root", "root", 0o644)
-
-        if "ssl_key" in config.keys() and self._stored.config["ssl_key"]:
-            key_path = os.path.join("/etc/nginx/ssl", "server.key")
-            key = b64decode(self._stored.config["ssl_key"])
-            write_file(key_path, key, "root", "root", 0o640)
-
-        if "ssl_ca" in config.keys() and self._stored.config["ssl_ca"]:
-            ca_cert = self._stored.config["ssl_ca"]
-            install_ca_cert(b64decode(ca_cert), "nginx-server.crt")
->>>>>>> 31c90ba2
 
         self._render_config(self._stored.config)
         self._reload_config()
